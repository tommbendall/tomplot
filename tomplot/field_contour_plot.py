--- conflicted
+++ resolved
@@ -7,11 +7,7 @@
 import matplotlib.pyplot as plt
 import numpy as np
 import warnings
-<<<<<<< HEAD
-from .tomplot_tools import tomplot_field_markersize
-=======
-from .tomplot_tools import automake_field_markersize, alphabeta_to_lonlat
->>>>>>> 2abe9980
+from .tomplot_tools import tomplot_field_markersize, alphabeta_to_lonlat
 
 __all__ = ["plot_contoured_field", "add_colorbar", "label_contour_lines",
            "plot_cubed_sphere_panels", "plot_cubed_sphere_slice"]
@@ -351,7 +347,7 @@
         unit_factor = 1.0
     elif units == 'rad':
         unit_factor = np.pi/180.0
-    
+
     lon_coords, lat_coords = alphabeta_to_lonlat(alpha_coords, beta_coords, panel)
 
     ax.plot(lon_coords, lat_coords, color=color, linewidth=linewidth, transform=transform)