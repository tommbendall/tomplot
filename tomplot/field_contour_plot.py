"""
This file provides a generic routine for plotting a field on a 2D surface,
generally as (filled) contours or with coloured points as a scatter plot.

Some auxiliary routines are also provided.
"""
import matplotlib.pyplot as plt
import numpy as np
import warnings
from .tomplot_tools import tomplot_field_markersize, work_out_cmap_extension

__all__ = ["plot_contoured_field", "label_contour_lines"]


def plot_contoured_field(ax, coords_X, coords_Y, field_data, method, contours,
                         line_contours=None, projection=None,
                         plot_filled_contours=True, plot_contour_lines=True,
                         # Options relating to filled contours
                         cmap=None, remove_lines=False, transparency=1.0,
                         # Options relating to line contours
                         contour_linestyles=None, contour_linewidths=1,
                         contour_linecolors='black',
                         # Options related to scatter method
                         markersize=None, marker_scaling=1.0,
                         # Keyword arguments to be passed to underlying matplotlib routines
                         **kwargs):
    """
    Plots a 2D field using (filled) contours or coloured points.

    This routine is for plotting fields on a 2D surface, acting as a wrapper to
    the matplotlib `contour`, `contourf`, `tricontour` and `tricontourf`
    routines. It also allows plotting of fields as points via a `scatter` plot.
    Which underlying routine is called depends upon the `method` argument, which
    can be "contour", "tricontour" or "scatter".

    Filled (coloured) contours and contour lines will be plotted by default.
    Different Cartopy projections can also be passed through, for instance when
    wanting to plot on the surface of a sphere.

    Args:
        ax (:class:`AxesSubplot`): the pyplot axes object to plot the field on.
        coords_X (`numpy.ndarray`): an array containing the coordinates of the
            field data, corresponding to the plot's X axis. If the method is
            "contour", then this must form a `meshgrid` with the Y coordinates.
            The shape of this array must correspond to that of the field data.
        coords_Y (`numpy.ndarray`): an array containing the coordinates of the
            field data, corresponding to the plot's Y axis. If the method is
            "contour", then this must form a `meshgrid` with the X coordinates.
            The shape of this array must correspond to that of the field data.
        field_data (`numpy.ndarray`): the field data to be plotted. The shape of
            this array must match that of the coordinates.
        method (str): determines the method to use to plot the field. Valid
            options are "contour", "tricontour" or "scatter" (which cannot be
            used to plot contour lines).
        contours (iter): an iterable object containing the values to use to
            contour the field. In the case of a scatter plot, these values
            determine the bins used for colouring the points. If the
            `line_contours` argument is specified, then this is only the set of
            contours used for the filled contours.
        line_contours (iter, optional): an iterable object containing the values
            to use to plot contour lines. Defaults to None, in which case
            contour lines are plotted with the `contours` argument.
        projection (:class:`Projection`, optional): a cartopy projection object.
            Defaults to None.
        plot_filled_contours (bool, optional): whether to plot (coloured) filled
            contours. Defaults to True.
        plot_contour_lines (bool, optional): whether to plot the contour lines.
            Defaults to True.
        cmap (`matplotlib.cmap`, optional): the colour map to be used for the
            the coloured field. Defaults to None, in which case the default
            matplotlib option is called (usually viridis).
        remove_lines (bool, optional): when using a filled contour method, gaps
            may be left between the filled colours (corresponding to the
            contour lines). This option fills in those lines. Defaults to False.
        transparency (float, optional): a number between 0 and 1 representing
            the transparency of the filling/colouring to be applied, with 0
            corresponding to transparent. Defaults to 1.0 (i.e. opaque).
        contour_linestyles (_type_, optional): the line style to be used for
            contour lines. Defaults to None, in which case positive contours
            have a solid line and negative contours are dashed.
        contour_linewidths (int, optional): the line width to use for contours.
            Can be a number or an array matching the contours, Defaults to 1.
        contour_linecolors (str, optional): the colour to be used for the
            contour lines. Can be a string or an array of size matching the
            contours. Defaults to 'black'.
        markersize (float, optional): the size of markers to use for the
            "scatter" method.
        marker_scaling (float, optional): an optional scaling to apply to the
            markersize when using the "scatter" method, and auto-generating the
            markersizes. Defaults to 1.0.

    Raises:
        ValueError: if the `remove_lines` option and `plot_contour_lines` are
            both set to True.
        ValueError: if the `remove_lines` option is used with the "scatter"
            method.
        ValueError: if the `plot_contour_lines` option is set to True but the
            "scatter" method is used.
        ValueError: if the `markersize` option is set but the "scatter" method
            is not used.

    Returns:
        tuple: the generated filled contour and line contour set objects. These
            can be used later, for instance to generate a colorbar. If one of
            these objects is not created, None will be returned.
    """

    # ------------------------------------------------------------------------ #
    # Checks
    # ------------------------------------------------------------------------ #

    if method not in ['contour', 'tricontour', 'scatter']:
        raise ValueError(
            f'Method {method} to field contour plot not recognised. '
            + 'Valid options are "contour", "tricontour" or "scatter"')

    if not (plot_filled_contours or plot_contour_lines):
        raise ValueError('field_contour_plot invalid option: '
                         + 'both plot_filled_contours and plot_contour_lines '
                         + 'are set to False. One must be True!')

    if remove_lines and plot_contour_lines:
        raise ValueError('field_contour_plot invalid option: '
                         + 'the remove_lines argument can only be True if the '
                         + 'plot_contour_lines argument is False')

    if remove_lines and method == 'scatter':
        raise ValueError('field_contour_plot invalid option: '
                         + 'the remove_lines argument cannot be used with '
                         + 'the "scatter" method')

    if markersize is not None and method != 'scatter':
        raise ValueError('field_contour_plot invalid option: '
                         + 'markersize is set but can only be used with the '
                         + '"scatter" method')

    if method == 'tricontour':
        if len(np.shape(coords_X)) > 1:
            coords_X = np.array(coords_X).flatten()
            warnings.warn('WARNING: field_contour_plot with "tricontour" '
                          + 'method requires flattened data. Flattening '
                          + 'coords_X for you.')
        if len(np.shape(coords_Y)) > 1:
            coords_Y = np.array(coords_Y).flatten()
            warnings.warn('WARNING: field_contour_plot with "tricontour" '
                          + 'method requires flattened data. Flattening '
                          + 'coords_Y for you.')
        if len(np.shape(field_data)) > 1:
            field_data = np.array(field_data).flatten()
            warnings.warn('WARNING: field_contour_plot with "tricontour" '
                          + 'method requires flattened data. Flattening '
                          + 'field_data for you.')

    # ------------------------------------------------------------------------ #
    # Things related to a Cartopy projection
    # ------------------------------------------------------------------------ #

    # By default, these variables are None and do nothing
    if projection is not None:
        import cartopy.crs as ccrs
        ax.set_global()
        transform_extent = (0, 360, -90, 90)
        transform_crs = ccrs.Geodetic()
    else:
        transform_extent = None
        transform_crs = None

    # ------------------------------------------------------------------------ #
    # Plot coloured fillings between contours
    # ------------------------------------------------------------------------ #

    if plot_filled_contours:
        # Plot field using cmap, depending on the method

        # Work out from cmap how to handle values beyond contour bins
        cmap_extension = work_out_cmap_extension(cmap, contours)

        if method == 'contour':
            cf = ax.contourf(coords_X, coords_Y, field_data, contours,
                             cmap=cmap, alpha=transparency, origin='lower',
                             extent=transform_extent, transform=transform_crs,
<<<<<<< HEAD
                             extend=cmap_extension)
=======
                             **kwargs)
>>>>>>> ca934073

        elif method == 'tricontour':
            cf = ax.tricontourf(coords_X, coords_Y, field_data, contours,
                                cmap=cmap, alpha=transparency, origin='lower',
                                extent=transform_extent, transform=transform_crs,
<<<<<<< HEAD
                                extend=cmap_extension)
=======
                                **kwargs)
>>>>>>> ca934073

        elif method == 'scatter':
            if markersize is None:
                markersize = tomplot_field_markersize(
                    field_data, marker_scaling=marker_scaling, ax=ax)

            cf = ax.scatter(coords_X, coords_Y, c=field_data, s=markersize,
                            vmin=contours[0], vmax=contours[-1], cmap=cmap,
                            alpha=transparency, transform=transform_crs,
                            **kwargs)

            if cmap_extension is not None:
                warnings.warn('cmap is extended, but this is not compatible '
                              + 'with scatter method, so ignoring this')

        # Contour lines may appear as gaps in plot. These can be filled here
        if remove_lines:
            for c in cf.collections:
                c.set_edgecolor("face")

    else:
        cf = None

    # ----------------------------------------------------------------------- #
    # Plot contour lines
    # ----------------------------------------------------------------------- #

    if plot_contour_lines:
        # If line contours aren't specified, get these from filled contours
        if line_contours is None:
            line_contours = contours

        if method == 'contour':
            cl = ax.contour(coords_X, coords_Y, field_data, line_contours,
                            linewidths=contour_linewidths,
                            colors=contour_linecolors,
                            linestyles=contour_linestyles, origin='lower',
                            extent=transform_extent, transform=transform_crs,
                            **kwargs)

        elif method == 'tricontour':
            cl = ax.tricontour(coords_X, coords_Y, field_data, line_contours,
                               linewidths=contour_linewidths,
                               colors=contour_linecolors,
                               linestyles=contour_linestyles, origin='lower',
                               extent=transform_extent, transform=transform_crs,
                               **kwargs)

        elif method == 'scatter':
            raise ValueError(
                'Scatter method not compatible with plotting line contours. '
                + 'If you want to use the scatter method then set the '
                + 'plot_contour_lines argument to False.')

    else:
        cl = None

    # ------------------------------------------------------------------------ #
    # Finish
    # ------------------------------------------------------------------------ #

    return cf, cl


# This is a separate routine to "plot_contoured_field" so that the number of
# arguments to "plot_contoured_field" can be minimised, because I find that I
# don't usually want to label contours, and doing so requires specifying a lot
# of variables. Since this simply calls `clabel`, there is an argument that we
# don't need this routine, but maybe it has an easier interface than `clabel`.
# This routine motivates "plot_contoured_field" returning the `cl` object.
def label_contour_lines(ax, cl, clabel_levels=None, clabel_fontsize=None,
                        clabel_locations=None, clabel_format=None):
    """
    Adds labels to contour lines on a 2D contour plot.

    Args:
        ax (:class:`AxesSubplot`): the pyplot axes object containing the
            contoured field plot.
        cl (`matplotlib.contour`): the contoured lines object for the plot.
        clabel_levels (iter, optional): a list of floats corresponding to the
            contour levels to label. Defaults to None.
        clabel_fontsize (float, optional): the size of contour labels. Defaults
            to None.
        clabel_locations (iter, optional): specific locations in the axes
            coordinates for the contour labels. Defaults to None.
        clabel_format (str, optional): the format to use for the labels.
            Defaults to None.
    """

    ax.clabel(cl, levels=clabel_levels, fontsize=clabel_fontsize,
<<<<<<< HEAD
              manual=clabel_locations, fmt=clabel_format)
=======
              manual=clabel_locations, fmt=clabel_format)


def plot_cubed_sphere_panels(ax, units='deg', color='black', linewidth=None):

    import cartopy.crs as ccrs

    if units not in ['deg', 'rad']:
        raise ValueError('Units for plotting cubed sphere panel edges should '
                         + f'be "deg" or "rad", not {units}')

    transform = ccrs.Geodetic()

    if units == 'deg':
        unit_factor = 1.0
    elif units == 'rad':
        unit_factor = np.pi/180.0
    
    vertices_alphabetapanel = [[(np.pi/4, np.pi/4, 1), (-np.pi/4, np.pi/4, 1)],
                               [(-np.pi/4, np.pi/4, 1), (-np.pi/4, -np.pi/4, 1)],
                               [(-np.pi/4, -np.pi/4, 1), (np.pi/4, -np.pi/4, 1)],
                               [(np.pi/4, -np.pi/4, 1), (np.pi/4, np.pi/4, 1)],
                               [(np.pi/4, np.pi/4, 2), (-np.pi/4, np.pi/4, 2)],
                               [(np.pi/4, -np.pi/4, 2), (np.pi/4, np.pi/4, 2)],
                               [(-np.pi/4, -np.pi/4, 2), (np.pi/4, -np.pi/4, 2)],
                               [(-np.pi/4, np.pi/4, 3), (-np.pi/4, -np.pi/4, 3)],
                               [(-np.pi/4, -np.pi/4, 3), (np.pi/4, -np.pi/4, 3)],
                               [(np.pi/4, -np.pi/4, 3), (np.pi/4, np.pi/4, 3)],
                               [(-np.pi/4, np.pi/4, 4), (-np.pi/4, -np.pi/4, 4)],
                               [(np.pi/4, -np.pi/4, 4), (np.pi/4, np.pi/4, 4)]]
    
    edges_alphabetapanel = [[np.linspace(edge[0][0], edge[1][0], 101),  # alpha values
                             np.linspace(edge[0][1], edge[1][1], 101),  # beta values
                             np.ones(101, dtype=int)*edge[0][2]]        # panels
                             for edge in vertices_alphabetapanel]
    
    edges_lonlat = [alphabeta_to_lonlat(edge[0], edge[1], edge[2]) for edge in edges_alphabetapanel]

    for edge in edges_lonlat:
        x_coords, y_coords = edge
        ax.plot(x_coords*unit_factor, y_coords*unit_factor, color=color,
                linewidth=linewidth, transform=transform)


def plot_cubed_sphere_slice(ax, alpha_coords, beta_coords, panel, units='deg',
                            color='black', linewidth=None, projection=None):

    import cartopy.crs as ccrs

    if units not in ['deg', 'rad']:
        raise ValueError('Units for plotting cubed sphere panel edges should '
                         + f'be "deg" or "rad", not {units}')

    transform = projection if projection is not None else ccrs.Geodetic()

    if units == 'deg':
        unit_factor = 1.0
    elif units == 'rad':
        unit_factor = np.pi/180.0

    lon_coords, lat_coords = alphabeta_to_lonlat(alpha_coords, beta_coords, panel)

    ax.plot(lon_coords, lat_coords, color=color, linewidth=linewidth, transform=transform)
>>>>>>> ca934073
<|MERGE_RESOLUTION|>--- conflicted
+++ resolved
@@ -88,6 +88,8 @@
         marker_scaling (float, optional): an optional scaling to apply to the
             markersize when using the "scatter" method, and auto-generating the
             markersizes. Defaults to 1.0.
+        **kwargs: keyword arguments to be passed to the underlying plotting
+            routines (contourf, tricontourf, contour, tricontour, scatter)
 
     Raises:
         ValueError: if the `remove_lines` option and `plot_contour_lines` are
@@ -166,34 +168,33 @@
         transform_crs = None
 
     # ------------------------------------------------------------------------ #
+    # Determine how to handle values beyond the contour range
+    # ------------------------------------------------------------------------ #
+
+    if method in ['contour', 'tricontour']:
+        if 'extend' in kwargs.keys():
+            cmap_extension = kwargs['extend']
+            del kwargs['extend']
+        else:
+            cmap_extension = work_out_cmap_extension(cmap, contours)
+
+    # ------------------------------------------------------------------------ #
     # Plot coloured fillings between contours
     # ------------------------------------------------------------------------ #
 
     if plot_filled_contours:
         # Plot field using cmap, depending on the method
-
-        # Work out from cmap how to handle values beyond contour bins
-        cmap_extension = work_out_cmap_extension(cmap, contours)
-
         if method == 'contour':
             cf = ax.contourf(coords_X, coords_Y, field_data, contours,
                              cmap=cmap, alpha=transparency, origin='lower',
                              extent=transform_extent, transform=transform_crs,
-<<<<<<< HEAD
-                             extend=cmap_extension)
-=======
-                             **kwargs)
->>>>>>> ca934073
+                             extend=cmap_extension, **kwargs)
 
         elif method == 'tricontour':
             cf = ax.tricontourf(coords_X, coords_Y, field_data, contours,
                                 cmap=cmap, alpha=transparency, origin='lower',
                                 extent=transform_extent, transform=transform_crs,
-<<<<<<< HEAD
-                                extend=cmap_extension)
-=======
-                                **kwargs)
->>>>>>> ca934073
+                                extend=cmap_extension, **kwargs)
 
         elif method == 'scatter':
             if markersize is None:
@@ -284,70 +285,4 @@
     """
 
     ax.clabel(cl, levels=clabel_levels, fontsize=clabel_fontsize,
-<<<<<<< HEAD
-              manual=clabel_locations, fmt=clabel_format)
-=======
-              manual=clabel_locations, fmt=clabel_format)
-
-
-def plot_cubed_sphere_panels(ax, units='deg', color='black', linewidth=None):
-
-    import cartopy.crs as ccrs
-
-    if units not in ['deg', 'rad']:
-        raise ValueError('Units for plotting cubed sphere panel edges should '
-                         + f'be "deg" or "rad", not {units}')
-
-    transform = ccrs.Geodetic()
-
-    if units == 'deg':
-        unit_factor = 1.0
-    elif units == 'rad':
-        unit_factor = np.pi/180.0
-    
-    vertices_alphabetapanel = [[(np.pi/4, np.pi/4, 1), (-np.pi/4, np.pi/4, 1)],
-                               [(-np.pi/4, np.pi/4, 1), (-np.pi/4, -np.pi/4, 1)],
-                               [(-np.pi/4, -np.pi/4, 1), (np.pi/4, -np.pi/4, 1)],
-                               [(np.pi/4, -np.pi/4, 1), (np.pi/4, np.pi/4, 1)],
-                               [(np.pi/4, np.pi/4, 2), (-np.pi/4, np.pi/4, 2)],
-                               [(np.pi/4, -np.pi/4, 2), (np.pi/4, np.pi/4, 2)],
-                               [(-np.pi/4, -np.pi/4, 2), (np.pi/4, -np.pi/4, 2)],
-                               [(-np.pi/4, np.pi/4, 3), (-np.pi/4, -np.pi/4, 3)],
-                               [(-np.pi/4, -np.pi/4, 3), (np.pi/4, -np.pi/4, 3)],
-                               [(np.pi/4, -np.pi/4, 3), (np.pi/4, np.pi/4, 3)],
-                               [(-np.pi/4, np.pi/4, 4), (-np.pi/4, -np.pi/4, 4)],
-                               [(np.pi/4, -np.pi/4, 4), (np.pi/4, np.pi/4, 4)]]
-    
-    edges_alphabetapanel = [[np.linspace(edge[0][0], edge[1][0], 101),  # alpha values
-                             np.linspace(edge[0][1], edge[1][1], 101),  # beta values
-                             np.ones(101, dtype=int)*edge[0][2]]        # panels
-                             for edge in vertices_alphabetapanel]
-    
-    edges_lonlat = [alphabeta_to_lonlat(edge[0], edge[1], edge[2]) for edge in edges_alphabetapanel]
-
-    for edge in edges_lonlat:
-        x_coords, y_coords = edge
-        ax.plot(x_coords*unit_factor, y_coords*unit_factor, color=color,
-                linewidth=linewidth, transform=transform)
-
-
-def plot_cubed_sphere_slice(ax, alpha_coords, beta_coords, panel, units='deg',
-                            color='black', linewidth=None, projection=None):
-
-    import cartopy.crs as ccrs
-
-    if units not in ['deg', 'rad']:
-        raise ValueError('Units for plotting cubed sphere panel edges should '
-                         + f'be "deg" or "rad", not {units}')
-
-    transform = projection if projection is not None else ccrs.Geodetic()
-
-    if units == 'deg':
-        unit_factor = 1.0
-    elif units == 'rad':
-        unit_factor = np.pi/180.0
-
-    lon_coords, lat_coords = alphabeta_to_lonlat(alpha_coords, beta_coords, panel)
-
-    ax.plot(lon_coords, lat_coords, color=color, linewidth=linewidth, transform=transform)
->>>>>>> ca934073
+              manual=clabel_locations, fmt=clabel_format)